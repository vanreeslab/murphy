--- conflicted
+++ resolved
@@ -28,12 +28,7 @@
 	// Uncomment the next line to run commands after the container is created - for example installing git.
 	// "postCreateCommand": "apt-get update && apt-get install -y git",
 	// Uncomment when using a ptrace-based debugger like C++, Go, and Rust
-<<<<<<< HEAD
-	// "runArgs": [ "--cap-add=SYS_PTRACE", "--security-opt", "seccomp=unconfined" ],
-=======
 	"runArgs": [ "--cap-add=SYS_PTRACE", "--security-opt", "seccomp=unconfined" ]
-
->>>>>>> a59204ba
 	// Uncomment to use the Docker CLI from inside the container. See https://aka.ms/vscode-remote/samples/docker-in-docker.
 	// "mounts": [ "source=/var/run/docker.sock,target=/var/run/docker.sock,type=bind" ],
 	// Uncomment to connect as a non-root user. See https://aka.ms/vscode-remote/containers/non-root.
