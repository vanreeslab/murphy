--- conflicted
+++ resolved
@@ -23,13 +23,13 @@
 
 // check if the compilation defines the order of the wavelet. if not, we do it
 #ifndef WAVELET_N
-#define M_WAVELET_N 2
+#define M_WAVELET_N 4
 #else
 #define M_WAVELET_N WAVELET_N
 #endif
 
 #ifndef WAVELET_NT
-#define M_WAVELET_NT 2
+#define M_WAVELET_NT 0
 #else
 #define M_WAVELET_NT WAVELET_NT
 #endif
@@ -246,15 +246,9 @@
 #define m_zeroidx(ida, mem)                                                                                                              \
     ({                                                                                                                                   \
         __typeof__(mem) m_zeroidx_mem_ = (mem);                                                                                          \
-<<<<<<< HEAD
         lda_t           m_zeroidx_ida_ = (lda_t)(ida);                                                                                   \
-        lid_t           m_zeroidx_gs_  = (lid_t)(m_zeroidx_mem_->gs());                                                                  \
+        bidx_t          m_zeroidx_gs_  = (bidx_t)(m_zeroidx_mem_->gs());                                                                 \
         bidx_t          m_zeroidx_str_ = (bidx_t)(m_zeroidx_mem_->stride());                                                             \
-=======
-        lda_t  m_zeroidx_ida_          = (lda_t)(ida);                                                                                   \
-        bidx_t  m_zeroidx_gs_          = (bidx_t)(m_zeroidx_mem_->gs());                                                                  \
-        bidx_t m_zeroidx_str_          = (bidx_t)(m_zeroidx_mem_->stride());                                                             \
->>>>>>> 69f876b6
         (bidx_t)(m_zeroidx_gs_ + m_zeroidx_str_ * (m_zeroidx_gs_ + m_zeroidx_str_ * (m_zeroidx_gs_ + m_zeroidx_str_ * m_zeroidx_ida_))); \
     })
 
