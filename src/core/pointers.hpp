<<<<<<< HEAD
#ifndef SRC_CORE_POINTERS_HPP_
#define SRC_CORE_POINTERS_HPP_

#include "core/macros.hpp"
#include "core/memlayout.hpp"
#include "core/types.hpp"

/**
 * @brief A class of pointers, might be owned or not
 * 
 * It solves the problem of the owner information about the pointer
 * 
 * An owned pointer has to be free'd while a non owned pointer is a general pointer that cannot be free'd
 * 
 * a few nice refs:
 * - https://www.artima.com/cppsource/rvalue.html
 * - http://thbecker.net/articles/rvalue_references/section_01.html
 * 
 * @tparam T the type to point to
 */
template <typename T>
class m_ptr {
   protected:
    T*   data_;      //!< the underlying information
    bool is_owned_;  //!< indicate if we own the memory and that we should deallocate

   public:
    //-------------------------------------------------------------------------
    // we apply the rule of three: construtor, copy constructor and copy assignment

    /** @brief default constructor */
    explicit m_ptr() noexcept : data_(nullptr), is_owned_(false){};

    /** @brief copy constructor: copy the adress without ownership */
    m_ptr(const m_ptr<T>& ptr) noexcept : data_(ptr()), is_owned_(false){};

    /** @brief copy assignment: copy the address, without ownership */
    m_ptr<T>& operator=(const m_ptr<T>& other) {
        data_     = other();
        is_owned_ = false;
        return *this;
    };

    //-------------------------------------------------------------------------
    // additional usefull constructors

    /** @brief nullptr constructor: any pointer can be initialized to nullptr, no ownership */
    m_ptr(const std::nullptr_t& ptr) noexcept : data_(ptr), is_owned_(false){};

    /** @brief pointer constructor: copy the adress from ptr, no ownership */
    m_ptr(T* ptr) noexcept : data_(ptr), is_owned_(false){};

    /** @brief conversion constructor: copy the adress from ptr, no ownership, fails if not conversion exists */
    template <typename T2>
    m_ptr(const m_ptr<T2>& ptr) noexcept : data_(ptr()), is_owned_(false){};

    //-------------------------------------------------------------------------
    /** @brief destructor, free the pointer if owned */
#ifndef NDEBUG
    ~m_ptr() {
        m_assert(!is_owned_, "attempt to kill a pointer that still owns memory");
    };
#endif

    //-------------------------------------------------------------------------
    /** @brief allocate a new pointer and forward the arguments to the constructor */
    template <typename... U>
    void Alloc(U&&... u) {
        data_     = new T(std::forward<U>(u)...);
        is_owned_ = true;
    };

    /** @brief free the allocated memory if we own it */
    void Free() {
        m_assert(is_owned_, "attempt to free memory but nothing is owned");
        delete (data_);
        data_     = nullptr;
        is_owned_ = false;
    }

    //-------------------------------------------------------------------------
    /** @brief return true if the pointer is nullptr */
    bool IsEmpty() const { return data_ == nullptr; };

    /** @brief return true if it owns the data */
    bool IsOwned() const { return is_owned_; };

    //-------------------------------------------------------------------------
    /** @brief return the underlying pointer */
    T* operator()() const { return data_; }

    /** @brief operator *, return the associated object */
    T& operator*() const { return *data_; }

    /** @brief operator ->, return the contained pointer */
    T* operator->() const { return data_; }

    /** @brief operator *, return the associated object */
    T& operator[](const int idx) const { return data_[idx]; }
};

/** @brief data pointer type = root of the data, i.e. the adress of (0,0,0)
 * 
 * It relies on a mem_ptr, created first
 */
class data_ptr : public m_ptr<real_t> {
   public:
    using m_ptr<real_t>::m_ptr;       // inheritates the constructors
    using m_ptr<real_t>::operator();  // inheritates the operator()

    real_t* __restrict__ Write(const bidx_t i0 = 0, const bidx_t i1 = 0, const bidx_t i2 = 0, const lda_t ida = 0, const bidx_t stride = M_STRIDE) const noexcept;
    real_t* __restrict__ Write(const bidx_t i0, const bidx_t i1, const bidx_t i2, const lda_t ida, const m_ptr<const MemLayout>& layout) const noexcept;
    real_t* __restrict__ Write(const lda_t ida, const m_ptr<const MemLayout>& layout) const noexcept;
    // real_t* Write(const m_ptr<const MemLayout>& layout, const lda_t ida = 0) const;

    const real_t* __restrict__ Read(const bidx_t i0 = 0, const bidx_t i1 = 0, const bidx_t i2 = 0, const lda_t ida = 0, const bidx_t stride = M_STRIDE) const noexcept;
    const real_t* __restrict__ Read(const bidx_t i0, const bidx_t i1, const bidx_t i2, const lda_t ida, const m_ptr<const MemLayout>& layout) const noexcept;
    const real_t* __restrict__ Read(const lda_t ida, const m_ptr<const MemLayout>& layout) const noexcept;
};

/** @brief data pointer type = root of the data, i.e. the adress of (0,0,0)
 * 
 * It relies on a mem_ptr, created first
*/
class const_data_ptr : public m_ptr<const real_t> {
   public:
    using m_ptr<const real_t>::m_ptr;       // inheritates the constructor
    using m_ptr<const real_t>::operator();  // inheritates the operators

    /** @brief build a const_data_ptr from a data_ptr: copy */
    const_data_ptr(const data_ptr& ptr) : m_ptr<const real_t>(ptr){};

    const real_t* __restrict__ Read(const bidx_t i0 = 0, const bidx_t i1 = 0, const bidx_t i2 = 0, const lda_t ida = 0, const bidx_t stride = M_STRIDE) const noexcept;
    const real_t* __restrict__ Read(const bidx_t i0, const bidx_t i1, const bidx_t i2, const lda_t ida, const m_ptr<const MemLayout>& layout) const noexcept;
    const real_t* __restrict__ Read(const lda_t ida, const m_ptr<const MemLayout>& layout) const noexcept;
};

/** @brief pointer to a 3d memory chunck
 * 
 * this is the home of the data, where its allocation (or not is handled)
 * In particular, we make sure that 
 *
 */
class mem_ptr : public m_ptr<real_t> {
   public:
    using m_ptr<real_t>::m_ptr;       // inheritates the constructor:
    using m_ptr<real_t>::operator();  // inheritates the operators:

    // define the destructor to free the mem, otherwise it's never done
#ifndef NDEBUG
    ~mem_ptr() {
        m_assert(!is_owned_, "attempt to kill a m_ptr that still own data, call Free() first");
    }
#endif

    /** @brief allocate an owned array of size */
    void Calloc(const size_t size) {
        m_assert(!IsOwned(), "we cannot have some memory already");
        //-------------------------------------------------------------------------
        const size_t byte_size = size * sizeof(real_t);
        // allocate the new memory
        data_ = reinterpret_cast<real_t*>(m_calloc(byte_size));
        // explicitly touch the memory and set 0.0
        // is useless in practise as every array has be reset to 0.0 in the macro
        // std::memset(data_, 0, byte_size);
        is_owned_ = true;
        //-------------------------------------------------------------------------
    }

    /** @brief free the allocated memory if we own it */
    void Free() {
        m_assert(IsOwned(), "attempt to free memory but nothing is owned");
        m_free(data_);
        data_     = nullptr;
        is_owned_ = false;
    }

    data_ptr operator()(const lda_t ida, const bidx_t gs = M_GS, const bidx_t stride = M_STRIDE) const noexcept;
    data_ptr operator()(const lda_t ida, const m_ptr<const MemLayout>& layout) const noexcept;
    mem_ptr  shift_dim(const lda_t ida, const m_ptr<const MemLayout>& layout) const noexcept;
};
/**@}*/

// put the assert if we are not in non-debug mode
// #ifdef NDEBUG

/**
 * @brief return the shift in memory while using data_ptr
 * 
 * @param i0 the index in the X direction (fastest rotating index)
 * @param i1 the index in the Y direction
 * @param i2 the index in the Z direction
 * @param ida the index of the dimension (default: 0)
 * @param stride the stride (default: M_STRIDE)
 * @return constexpr bidx_t 
 */
constexpr bidx_t m_idx(const bidx_t i0, const bidx_t i1, const bidx_t i2, const bidx_t ida = 0, const bidx_t stride = M_STRIDE) {
    bidx_t offset = i0 + stride * (i1 + stride * (i2 + stride * ida));
    return offset;
}

/**
 * @brief returns an increment of index in one direction
 * 
 * This function has been designed to easily handle the stencil computations (for cross shapes)
 * 
 * @warning it is not possible to change the dimension with this function
 * 
 * @param id the increment of index 
 * @param ida_de the direction in which the increment happens
 * @param stride the custom stride (default: M_STRIDE)
 * @return constexpr bidx_t 
 */
constexpr bidx_t m_idx_delta(const bidx_t delta, const lda_t ida_delta, const bidx_t stride = M_STRIDE) {
    bidx_t i0     = delta * (ida_delta == 0);
    bidx_t i1     = delta * (ida_delta == 1);
    bidx_t i2     = delta * (ida_delta == 2);
    bidx_t offset = i0 + stride * (i1 + stride * i2);
    return offset;
}
// constexpr bidx_t m_idx(const bidx_t i0, const bidx_t i1, const bidx_t i2, const bidx_t ida, const MemLayout* block) {
//     const bidx_t stride = block->stride();
//     bidx_t       offset = i0 + stride * (i1 + stride * (i2 + stride * ida));
//     return offset;
// }
// #else
// const bidx_t m_idx(const bidx_t i0, const bidx_t i1, const bidx_t i2, const bidx_t ida = 0, const bidx_t stride = M_STRIDE) {
//     m_assert(0 <= stride && stride <= M_STRIDE, "the stride=%d must be between 0 and M_STRIDE", stride);
=======
// #ifndef SRC_CORE_POINTERS_HPP_
// #define SRC_CORE_POINTERS_HPP_

// #include "core/macros.hpp"
// #include "core/types.hpp"

// /**
//  * @brief A class of pointers, might be owned or not
//  * 
//  * It solves the problem of the owner information about the pointer
//  * 
//  * An owned pointer has to be free'd while a non owned pointer is a general pointer that cannot be free'd
//  * 
//  * a few nice refs:
//  * - https://www.artima.com/cppsource/rvalue.html
//  * - http://thbecker.net/articles/rvalue_references/section_01.html
//  * 
//  * @tparam T the type to point to
//  */
// template <typename T>
// class m_ptr {
//    protected:
//     T*   data_;      //!< the underlying information

//    public:
//     //-------------------------------------------------------------------------
//     // we apply the rule of three: construtor, copy constructor and copy assignment

//     /** @brief default constructor */
//     explicit m_ptr() noexcept : data_(nullptr){};

//     /** @brief copy constructor: copy the adress */
//     m_ptr(const m_ptr<T>& ptr) noexcept : data_(ptr()){};

//     /** @brief copy assignment: copy the address */
//     m_ptr<T>& operator=(const m_ptr<T>& other) {
//         data_     = other();
//         return *this;
//     };

//     //-------------------------------------------------------------------------
//     // additional usefull constructors

//     /** @brief nullptr constructor: any pointer can be initialized to nullptr */
//     m_ptr(const std::nullptr_t* ptr) noexcept : data_(ptr){};

//     /** @brief pointer constructor: copy the adress from ptr*/
//     m_ptr(T* ptr) noexcept : data_(ptr){};

//     // /** @brief conversion constructor: copy the adress from ptr fails if not conversion exists */
//     // template <typename T2>
//     // m_ptr(const m_ptr<T2>& ptr) noexcept : data_(ptr()){};


//     //-------------------------------------------------------------------------
//     // /** @brief allocate a new pointer and forward the arguments to the constructor */
//     // template <typename... U>
//     // void Alloc(U*&... u) {
//     //     data_     = new T(std::forward<U>(u)...);
//     // };

//     // /** @brief free the allocated memory if we own it */
//     // void Free() {
//     //     delete (data_);
//     //     data_     = nullptr;
//     // }

//     //-------------------------------------------------------------------------
//     /** @brief return true if the pointer is nullptr */
//     bool IsEmpty() const { return data_ == nullptr; };

//     //-------------------------------------------------------------------------
//     /** @brief return the underlying pointer */
//     T* operator()() const { return data_; }

//     // /** @brief operator *, return the associated object */
//     // T* operator*() const { return *data_; }

//     // /** @brief operator ->, return the contained pointer */
//     // T* operator->() const { return data_; }

//     // /** @brief operator *, return the associated object */
//     // T* operator[](const int idx) const { return data_[idx]; }
// };


// /** @brief data pointer type = root of the data, i.e. the adress of (0,0,0)
//  * 
//  * It relies on a mem_ptr, created first
//  */
// class data_ptr : public m_ptr<real_t> {
//    private: 
//     const bidx_t stride_   = 0;                 // the stride of the data 
//     const bidx_t gs_       = 0;                 // the size of the ghost region 

//    public:
//     explicit data_ptr() = default;
//     explicit data_ptr(const bidx_t stride, const bidx_t gs) : m_ptr<real_t>(), stride_(stride), gs_(gs) {};
//     explicit data_ptr(m_ptr<real_t> ptr, const bidx_t stride, const bidx_t gs) : m_ptr<real_t>(ptr), stride_(stride), gs_(gs) {};
//     explicit data_ptr(const data_ptr* other, const bidx_t stride) : m_ptr<real_t>(other()), stride_(stride), gs_(0) {};
//     // explicit data_ptr(const data_ptr* other, const bidx_t stride, const bidx_t gs) : m_ptr<real_t>(other()), stride_(stride), gs_(gs) {};
    
//     /** @brief copy constructor: copy the adress */
//     data_ptr(const data_ptr* ptr) noexcept : m_ptr<real_t>(ptr()), stride_(ptr.stride()), gs_(ptr.gs()) {};
    
//     /** @brief nullptr constructor: any pointer can be initialized to nullptr */
//     explicit data_ptr(const std::nullptr_t* ptr) noexcept : m_ptr<real_t>(ptr), stride_(0), gs_(0){};
    
//     using m_ptr<real_t>::operator();  // inheritates the operator()

//     real_t* __restrict__ Write(const bidx_t i0 = 0, const bidx_t i1 = 0, const bidx_t i2 = 0, const lda_t ida = 0, const bidx_t stride = M_STRIDE) const noexcept;
//     real_t* __restrict__ Write(const bidx_t i0, const bidx_t i1, const bidx_t i2, const lda_t ida, const m_ptr<const MemLayout>& layout) const noexcept;
//     real_t* __restrict__ Write(const lda_t ida, const m_ptr<const MemLayout>& layout) const noexcept;
//     // real_t* Write(const m_ptr<const MemLayout>& layout, const lda_t ida = 0) const;

//     const real_t* __restrict__ Read(const bidx_t i0 = 0, const bidx_t i1 = 0, const bidx_t i2 = 0, const lda_t ida = 0, const bidx_t stride = M_STRIDE) const noexcept;
//     const real_t* __restrict__ Read(const bidx_t i0, const bidx_t i1, const bidx_t i2, const lda_t ida, const m_ptr<const MemLayout>& layout) const noexcept;
//     const real_t* __restrict__ Read(const lda_t ida, const m_ptr<const MemLayout>& layout) const noexcept;
// };

// /** @brief data pointer type = root of the data, i.e. the adress of (0,0,0)
//  * 
//  * It relies on a mem_ptr, created first
// */
// class const_data_ptr : public m_ptr<const real_t> {
//    private: 
//     const bidx_t stride_;             // the stride of the data 
//     const bidx_t gs_;                 // the size of the ghost region 
   
//    public:
//     explicit const_data_ptr() : m_ptr<const real_t>(), stride_(0), gs_(0) {};
//     explicit const_data_ptr(const bidx_t stride, const bidx_t gs) : m_ptr<const real_t>(), stride_(stride), gs_(gs) {};
//     explicit const_data_ptr(m_ptr<const real_t> ptr, const bidx_t stride, const bidx_t gs) : m_ptr<const real_t>(ptr), stride_(stride), gs_(gs) {};
//     explicit const_data_ptr(const const_data_ptr* other, const bidx_t stride) : m_ptr<const real_t>(other()), stride_(stride), gs_(0) {};
    
//     // Conversion from data_ptr to const_data_ptr
//     const_data_ptr(const data_ptr* ptr) : m_ptr<const real_t>(ptr()), stride_(ptr.stride()), gs_(ptr.gs()){};
    
//     /** @brief nullptr constructor: any pointer can be initialized to nullptr */
//     const_data_ptr(const std::nullptr_t* ptr) noexcept : m_ptr<const real_t>(ptr), stride_(0), gs_(0){};

//     using m_ptr<const real_t>::operator();  // inheritates the operators
    
//     inline bidx_t stride() const {return stride_;};
//     inline bidx_t gs() const {return gs_;};

//     const real_t* __restrict__ Read(const bidx_t i0 = 0, const bidx_t i1 = 0, const bidx_t i2 = 0, const lda_t ida = 0, const bidx_t stride = M_STRIDE) const noexcept;
//     const real_t* __restrict__ Read(const bidx_t i0, const bidx_t i1, const bidx_t i2, const lda_t ida, const m_ptr<const MemLayout>& layout) const noexcept;
//     const real_t* __restrict__ Read(const lda_t ida, const m_ptr<const MemLayout>& layout) const noexcept;
// };


// /** @brief pointer to a 3d memory chunck
//  * 
//  * this is the home of the data, where its allocation (or not is handled)
//  * In particular, we make sure that 
//  *
//  */
// class mem_ptr : public m_ptr<real_t> {
//    public:
//     explicit mem_ptr() : m_ptr<real_t>(){};                                           // inheritates the constructor:
//     explicit mem_ptr(real_t* ptr) : m_ptr<real_t>(ptr){};       // inheritates the constructor:
//    /** @brief nullptr constructor: any pointer can be initialized to nullptr */
//     mem_ptr(const std::nullptr_t* ptr) noexcept : m_ptr<real_t>(ptr){};

//     using m_ptr<real_t>::operator();  // inheritates the operators:

//     // define the destructor to free the mem, otherwise it's never done
// #ifndef NDEBUG
//     ~mem_ptr() {}
// #endif

//     /** @brief allocate an owned array of size */
//     void Calloc(const size_t size) {
//         //-------------------------------------------------------------------------
//         // allocate the new memory
//         data_     = reinterpret_cast<real_t*>(m_calloc(size * sizeof(real_t)));
//         // explicitly touch the memory and set 0.0
//         std::memset(data_, 0, size * sizeof(real_t));
//         //-------------------------------------------------------------------------
//     }

//     /** @brief free the allocated memory if we own it */
//     void Free() {
//         m_free(data_);
//         data_     = nullptr;
//     }

//     data_ptr operator()(const lda_t ida, const bidx_t gs = M_GS, const bidx_t stride = M_STRIDE) const noexcept;
//     data_ptr operator()(const lda_t ida, const m_ptr<const MemLayout>& layout) const noexcept;
//     mem_ptr  shift_dim(const lda_t ida, const m_ptr<const MemLayout>& layout) const noexcept;
// };
// /**@}*/

// // put the assert if we are not in non-debug mode
// // #ifdef NDEBUG

// /**
//  * @brief return the shift in memory while using data_ptr
//  * 
//  * @param i0 the index in the X direction (fastest rotating index)
//  * @param i1 the index in the Y direction
//  * @param i2 the index in the Z direction
//  * @param ida the index of the dimension (default: 0)
//  * @param stride the stride (default: M_STRIDE)
//  * @return constexpr bidx_t 
//  */
// constexpr bidx_t m_idx(const bidx_t i0, const bidx_t i1, const bidx_t i2, const bidx_t ida = 0, const bidx_t stride = M_STRIDE) {
>>>>>>> 69f876b6
//     bidx_t offset = i0 + stride * (i1 + stride * (i2 + stride * ida));
//     return offset;
// }

// /**
//  * @brief returns an increment of index in one direction
//  * 
//  * This function has been designed to easily handle the stencil computations (for cross shapes)
//  * 
//  * @warning it is not possible to change the dimension with this function
//  * 
//  * @param id the increment of index 
//  * @param ida_de the direction in which the increment happens
//  * @param stride the custom stride (default: M_STRIDE)
//  * @return constexpr bidx_t 
//  */
// constexpr bidx_t m_idx_delta(const bidx_t delta, const lda_t ida_delta, const bidx_t stride = M_STRIDE) {
//     bidx_t i0     = delta * (ida_delta == 0);
//     bidx_t i1     = delta * (ida_delta == 1);
//     bidx_t i2     = delta * (ida_delta == 2);
//     bidx_t offset = i0 + stride * (i1 + stride * i2);
//     return offset;
// }
// // constexpr bidx_t m_idx(const bidx_t i0, const bidx_t i1, const bidx_t i2, const bidx_t ida, const MemLayout* block) {
// //     const bidx_t stride = block->stride();
// //     bidx_t       offset = i0 + stride * (i1 + stride * (i2 + stride * ida));
// //     return offset;
// // }
// // #else
// // const bidx_t m_idx(const bidx_t i0, const bidx_t i1, const bidx_t i2, const bidx_t ida = 0, const bidx_t stride = M_STRIDE) {
// //     m_assert(0 <= stride && stride <= M_STRIDE, "the stride=%d must be between 0 and M_STRIDE", stride);
// //     bidx_t offset = i0 + stride * (i1 + stride * (i2 + stride * ida));
// //     return offset;
// // }
// // #endif

// // constexpr size_t m_idx(const bidx_t i0, const bidx_t i1, const bidx_t i2, const bidx_t ida, m_ptr<const MemLayout> layout) {
// //     const size_t stride = layout->stride();
// //     return (size_t)(i0 + stride * (i1 + stride * (i2 + stride * ida)));
// // }

// #endif<|MERGE_RESOLUTION|>--- conflicted
+++ resolved
@@ -1,233 +1,3 @@
-<<<<<<< HEAD
-#ifndef SRC_CORE_POINTERS_HPP_
-#define SRC_CORE_POINTERS_HPP_
-
-#include "core/macros.hpp"
-#include "core/memlayout.hpp"
-#include "core/types.hpp"
-
-/**
- * @brief A class of pointers, might be owned or not
- * 
- * It solves the problem of the owner information about the pointer
- * 
- * An owned pointer has to be free'd while a non owned pointer is a general pointer that cannot be free'd
- * 
- * a few nice refs:
- * - https://www.artima.com/cppsource/rvalue.html
- * - http://thbecker.net/articles/rvalue_references/section_01.html
- * 
- * @tparam T the type to point to
- */
-template <typename T>
-class m_ptr {
-   protected:
-    T*   data_;      //!< the underlying information
-    bool is_owned_;  //!< indicate if we own the memory and that we should deallocate
-
-   public:
-    //-------------------------------------------------------------------------
-    // we apply the rule of three: construtor, copy constructor and copy assignment
-
-    /** @brief default constructor */
-    explicit m_ptr() noexcept : data_(nullptr), is_owned_(false){};
-
-    /** @brief copy constructor: copy the adress without ownership */
-    m_ptr(const m_ptr<T>& ptr) noexcept : data_(ptr()), is_owned_(false){};
-
-    /** @brief copy assignment: copy the address, without ownership */
-    m_ptr<T>& operator=(const m_ptr<T>& other) {
-        data_     = other();
-        is_owned_ = false;
-        return *this;
-    };
-
-    //-------------------------------------------------------------------------
-    // additional usefull constructors
-
-    /** @brief nullptr constructor: any pointer can be initialized to nullptr, no ownership */
-    m_ptr(const std::nullptr_t& ptr) noexcept : data_(ptr), is_owned_(false){};
-
-    /** @brief pointer constructor: copy the adress from ptr, no ownership */
-    m_ptr(T* ptr) noexcept : data_(ptr), is_owned_(false){};
-
-    /** @brief conversion constructor: copy the adress from ptr, no ownership, fails if not conversion exists */
-    template <typename T2>
-    m_ptr(const m_ptr<T2>& ptr) noexcept : data_(ptr()), is_owned_(false){};
-
-    //-------------------------------------------------------------------------
-    /** @brief destructor, free the pointer if owned */
-#ifndef NDEBUG
-    ~m_ptr() {
-        m_assert(!is_owned_, "attempt to kill a pointer that still owns memory");
-    };
-#endif
-
-    //-------------------------------------------------------------------------
-    /** @brief allocate a new pointer and forward the arguments to the constructor */
-    template <typename... U>
-    void Alloc(U&&... u) {
-        data_     = new T(std::forward<U>(u)...);
-        is_owned_ = true;
-    };
-
-    /** @brief free the allocated memory if we own it */
-    void Free() {
-        m_assert(is_owned_, "attempt to free memory but nothing is owned");
-        delete (data_);
-        data_     = nullptr;
-        is_owned_ = false;
-    }
-
-    //-------------------------------------------------------------------------
-    /** @brief return true if the pointer is nullptr */
-    bool IsEmpty() const { return data_ == nullptr; };
-
-    /** @brief return true if it owns the data */
-    bool IsOwned() const { return is_owned_; };
-
-    //-------------------------------------------------------------------------
-    /** @brief return the underlying pointer */
-    T* operator()() const { return data_; }
-
-    /** @brief operator *, return the associated object */
-    T& operator*() const { return *data_; }
-
-    /** @brief operator ->, return the contained pointer */
-    T* operator->() const { return data_; }
-
-    /** @brief operator *, return the associated object */
-    T& operator[](const int idx) const { return data_[idx]; }
-};
-
-/** @brief data pointer type = root of the data, i.e. the adress of (0,0,0)
- * 
- * It relies on a mem_ptr, created first
- */
-class data_ptr : public m_ptr<real_t> {
-   public:
-    using m_ptr<real_t>::m_ptr;       // inheritates the constructors
-    using m_ptr<real_t>::operator();  // inheritates the operator()
-
-    real_t* __restrict__ Write(const bidx_t i0 = 0, const bidx_t i1 = 0, const bidx_t i2 = 0, const lda_t ida = 0, const bidx_t stride = M_STRIDE) const noexcept;
-    real_t* __restrict__ Write(const bidx_t i0, const bidx_t i1, const bidx_t i2, const lda_t ida, const m_ptr<const MemLayout>& layout) const noexcept;
-    real_t* __restrict__ Write(const lda_t ida, const m_ptr<const MemLayout>& layout) const noexcept;
-    // real_t* Write(const m_ptr<const MemLayout>& layout, const lda_t ida = 0) const;
-
-    const real_t* __restrict__ Read(const bidx_t i0 = 0, const bidx_t i1 = 0, const bidx_t i2 = 0, const lda_t ida = 0, const bidx_t stride = M_STRIDE) const noexcept;
-    const real_t* __restrict__ Read(const bidx_t i0, const bidx_t i1, const bidx_t i2, const lda_t ida, const m_ptr<const MemLayout>& layout) const noexcept;
-    const real_t* __restrict__ Read(const lda_t ida, const m_ptr<const MemLayout>& layout) const noexcept;
-};
-
-/** @brief data pointer type = root of the data, i.e. the adress of (0,0,0)
- * 
- * It relies on a mem_ptr, created first
-*/
-class const_data_ptr : public m_ptr<const real_t> {
-   public:
-    using m_ptr<const real_t>::m_ptr;       // inheritates the constructor
-    using m_ptr<const real_t>::operator();  // inheritates the operators
-
-    /** @brief build a const_data_ptr from a data_ptr: copy */
-    const_data_ptr(const data_ptr& ptr) : m_ptr<const real_t>(ptr){};
-
-    const real_t* __restrict__ Read(const bidx_t i0 = 0, const bidx_t i1 = 0, const bidx_t i2 = 0, const lda_t ida = 0, const bidx_t stride = M_STRIDE) const noexcept;
-    const real_t* __restrict__ Read(const bidx_t i0, const bidx_t i1, const bidx_t i2, const lda_t ida, const m_ptr<const MemLayout>& layout) const noexcept;
-    const real_t* __restrict__ Read(const lda_t ida, const m_ptr<const MemLayout>& layout) const noexcept;
-};
-
-/** @brief pointer to a 3d memory chunck
- * 
- * this is the home of the data, where its allocation (or not is handled)
- * In particular, we make sure that 
- *
- */
-class mem_ptr : public m_ptr<real_t> {
-   public:
-    using m_ptr<real_t>::m_ptr;       // inheritates the constructor:
-    using m_ptr<real_t>::operator();  // inheritates the operators:
-
-    // define the destructor to free the mem, otherwise it's never done
-#ifndef NDEBUG
-    ~mem_ptr() {
-        m_assert(!is_owned_, "attempt to kill a m_ptr that still own data, call Free() first");
-    }
-#endif
-
-    /** @brief allocate an owned array of size */
-    void Calloc(const size_t size) {
-        m_assert(!IsOwned(), "we cannot have some memory already");
-        //-------------------------------------------------------------------------
-        const size_t byte_size = size * sizeof(real_t);
-        // allocate the new memory
-        data_ = reinterpret_cast<real_t*>(m_calloc(byte_size));
-        // explicitly touch the memory and set 0.0
-        // is useless in practise as every array has be reset to 0.0 in the macro
-        // std::memset(data_, 0, byte_size);
-        is_owned_ = true;
-        //-------------------------------------------------------------------------
-    }
-
-    /** @brief free the allocated memory if we own it */
-    void Free() {
-        m_assert(IsOwned(), "attempt to free memory but nothing is owned");
-        m_free(data_);
-        data_     = nullptr;
-        is_owned_ = false;
-    }
-
-    data_ptr operator()(const lda_t ida, const bidx_t gs = M_GS, const bidx_t stride = M_STRIDE) const noexcept;
-    data_ptr operator()(const lda_t ida, const m_ptr<const MemLayout>& layout) const noexcept;
-    mem_ptr  shift_dim(const lda_t ida, const m_ptr<const MemLayout>& layout) const noexcept;
-};
-/**@}*/
-
-// put the assert if we are not in non-debug mode
-// #ifdef NDEBUG
-
-/**
- * @brief return the shift in memory while using data_ptr
- * 
- * @param i0 the index in the X direction (fastest rotating index)
- * @param i1 the index in the Y direction
- * @param i2 the index in the Z direction
- * @param ida the index of the dimension (default: 0)
- * @param stride the stride (default: M_STRIDE)
- * @return constexpr bidx_t 
- */
-constexpr bidx_t m_idx(const bidx_t i0, const bidx_t i1, const bidx_t i2, const bidx_t ida = 0, const bidx_t stride = M_STRIDE) {
-    bidx_t offset = i0 + stride * (i1 + stride * (i2 + stride * ida));
-    return offset;
-}
-
-/**
- * @brief returns an increment of index in one direction
- * 
- * This function has been designed to easily handle the stencil computations (for cross shapes)
- * 
- * @warning it is not possible to change the dimension with this function
- * 
- * @param id the increment of index 
- * @param ida_de the direction in which the increment happens
- * @param stride the custom stride (default: M_STRIDE)
- * @return constexpr bidx_t 
- */
-constexpr bidx_t m_idx_delta(const bidx_t delta, const lda_t ida_delta, const bidx_t stride = M_STRIDE) {
-    bidx_t i0     = delta * (ida_delta == 0);
-    bidx_t i1     = delta * (ida_delta == 1);
-    bidx_t i2     = delta * (ida_delta == 2);
-    bidx_t offset = i0 + stride * (i1 + stride * i2);
-    return offset;
-}
-// constexpr bidx_t m_idx(const bidx_t i0, const bidx_t i1, const bidx_t i2, const bidx_t ida, const MemLayout* block) {
-//     const bidx_t stride = block->stride();
-//     bidx_t       offset = i0 + stride * (i1 + stride * (i2 + stride * ida));
-//     return offset;
-// }
-// #else
-// const bidx_t m_idx(const bidx_t i0, const bidx_t i1, const bidx_t i2, const bidx_t ida = 0, const bidx_t stride = M_STRIDE) {
-//     m_assert(0 <= stride && stride <= M_STRIDE, "the stride=%d must be between 0 and M_STRIDE", stride);
-=======
 // #ifndef SRC_CORE_POINTERS_HPP_
 // #define SRC_CORE_POINTERS_HPP_
 
@@ -436,7 +206,6 @@
 //  * @return constexpr bidx_t 
 //  */
 // constexpr bidx_t m_idx(const bidx_t i0, const bidx_t i1, const bidx_t i2, const bidx_t ida = 0, const bidx_t stride = M_STRIDE) {
->>>>>>> 69f876b6
 //     bidx_t offset = i0 + stride * (i1 + stride * (i2 + stride * ida));
 //     return offset;
 // }
