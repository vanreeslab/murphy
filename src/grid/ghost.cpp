--- conflicted
+++ resolved
@@ -146,8 +146,7 @@
             iblock_t local_id = mirror->p.piggy3.local_num;
             m_assert(local_id >= 0, "the address cannot be negative");
             m_assert(local_id < mesh->local_num_quadrants, "the address cannot be > %d", mesh->local_num_quadrants);
-<<<<<<< HEAD
-            const GridBlock* mirror_block = p4est_GetGridBlock(mirror_quad);
+            const GridBlock* mirror_block = p4est_GetBlock<GridBlock>(mirror_quad);
 #ifndef NDEBUG
             size_t id = active_mirror_count * mirror_block->BlockLayout().n_elem;
             m_assert(id < std::numeric_limits<MPI_Aint>::max(), "the value must be lower than the max value of int");
@@ -155,10 +154,6 @@
 #else
             local2disp[local_id] = static_cast<MPI_Aint>(active_mirror_count * mirror_block->BlockLayout().n_elem);
 #endif
-=======
-            const GridBlock* mirror_block = p4est_GetBlock<GridBlock>(mirror_quad);
-            local2disp[local_id]          = active_mirror_count * mirror_block->BlockLayout().n_elem;
->>>>>>> 124130ab
             active_mirror_count++;
             m_assert(active_mirror_count <= nmlocal, "the number of mirrors cannot be bigger than the local number:  %d vs %d", active_mirror_count, nmlocal);
         }
