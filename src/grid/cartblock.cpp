--- conflicted
+++ resolved
@@ -12,15 +12,11 @@
 CartBlock::CartBlock(const real_t length, const real_t xyz[3], const level_t level) noexcept {
     m_begin;
     //-------------------------------------------------------------------------
-<<<<<<< HEAD
-    level_ = level;
-#pragma unroll 3
-    for (lda_t id = 0; id < 3; ++id) {
-=======
     level_  = level;
     length_ = length;
+
+#pragma unroll 3
     for (lda_t id = 0; id < 3; id++) {
->>>>>>> d2db98ce
         xyz_[id]   = xyz[id];
         hgrid_[id] = CartBlockHGrid(length);  // length / (M_N - 1);
     }
