--- conflicted
+++ resolved
@@ -401,11 +401,6 @@
     //--------------------------------------------------------------------------
     // m_profStart(profiler, "smooth jump");
     // reset the temp memory to 0.0
-<<<<<<< HEAD
-    std::memset(coarse_ptr_(), 0, CartBlockMemNum(1) * sizeof(real_t));
-    data_ptr mask      = coarse_ptr_(0, this);
-    real_t*  mask_data = mask.Write();
-=======
     // memset(coarse_ptr_(), 0, CartBlockMemNum(1) * sizeof(real_t));
     // data_ptr mask      = coarse_ptr_(0, this);
     // real_t*  mask_data = mask.Write();
@@ -419,7 +414,6 @@
     const bidx_t n_criterion_back = interp->ndetail_citerion_extend_back();
     const bidx_t n_smooth_front = interp->ndetail_smooth_extend_front();
     const bidx_t n_smooth_back =interp->ndetail_smooth_extend_back();
->>>>>>> 69f876b6
 
     //................................................
     // lambda to obtain the smoothing pattern
@@ -1211,10 +1205,6 @@
     //................................................
     const bool do_coarse = (local_parent_.size() + ghost_parent_.size()) > 0;
     if (do_coarse) {
-<<<<<<< HEAD
-        // reset the coarse memory
-        std::memset(coarse_ptr_(), 0, interp->CoarseSize(ghost_len_) * sizeof(real_t));
-=======
         coarse_ptr_.MemSetZero();
         MemLayout layout_coarse = this->CoarseLayout(interp);
 
@@ -1232,7 +1222,6 @@
             MemData data_trg(&coarse_ptr_, &layout_coarse);
             GetRma((gblock->dlvl() + 1), gblock->shift(), &layout_src, &span_src, disp_src, rank_src, &layout_coarse, &span_coarse, &data_trg, mirrors_window);
         };
->>>>>>> 69f876b6
 
         for (auto* const gblock : ghost_sibling_) {
             m_assert((gblock->dlvl() + 1) == 1, "the difference of level MUST be 1 --> dlvl == %d", (gblock->dlvl() + 1));
@@ -1473,11 +1462,6 @@
         //................................................
         // enforce the 0-detail policy in the needed region
         {
-<<<<<<< HEAD
-            std::memset(coarse_ptr_(), 0, CartBlockMemNum(1) * sizeof(real_t));
-            data_ptr mask      = coarse_ptr_(0, this);
-            real_t*  mask_data = mask.Write();
-=======
             coarse_ptr_.MemSetZero();
             const MemLayout layout = BlockLayout();
             MemData mask(&coarse_ptr_,&layout);
@@ -1485,7 +1469,6 @@
             // memset(coarse_ptr_(), 0, CartBlockMemNum(1) * sizeof(real_t));
             // data_ptr mask      = coarse_ptr_(0, this);
             // real_t*  mask_data = mask.Write();
->>>>>>> 69f876b6
 
             // lambda to obtain the detail checking pattern
             auto overwrite = [=, &interp](const iface_t ibidule) -> void {
@@ -1545,12 +1528,8 @@
         {
             //................................................
             // reset the tmp to use for the put operations
-<<<<<<< HEAD
-            std::memset(coarse_ptr_(), 0, interp->CoarseSize(ghost_len_) * sizeof(real_t));
-=======
             coarse_ptr_.MemSetZero();
             // memset(coarse_ptr_(), 0, interp->CoarseSize(ghost_len_) * sizeof(real_t));
->>>>>>> 69f876b6
 
             // // I am now complete (except children GP), get my coarse representation
             const MemLayout coarse_layout = this->CoarseLayout(interp);
