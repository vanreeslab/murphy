--- conflicted
+++ resolved
@@ -58,21 +58,13 @@
     [[nodiscard]] inline p8est_mesh_t*         p4est_mesh() const { return p4est_mesh_; }
     [[nodiscard]] inline p8est_ghost_t*        p4est_ghost() const { return p4est_ghost_; }
     [[nodiscard]] inline p8est_connectivity_t* p4est_connect() const { return p4est_forest_->connectivity; }
-
     [[nodiscard]] inline bidx_t local_num_quadrants() const { return p4est_forest_->local_num_quadrants; }
-<<<<<<< HEAD
-    [[nodiscard]] inline long   global_num_quadrants() const { return p4est_forest_->global_num_quadrants; }
-    [[nodiscard]] level_t       MaxLevel() const;
-    [[nodiscard]] level_t       MinLevel() const;
-    [[nodiscard]] real_t        FinestH() const;
-    [[nodiscard]] real_t        CoarsestH() const;
-=======
     [[nodiscard]] inline long  global_num_quadrants() const { return p4est_forest_->global_num_quadrants; }
+    
     [[nodiscard]] level_t      MaxLevel() const;
     [[nodiscard]] level_t      MinLevel() const;
     [[nodiscard]] real_t       FinestH() const;
     [[nodiscard]] real_t       CoarsestH() const;
->>>>>>> 69f876b6
 
     void DumpLevels(const iter_t id, const std::string folder, const std::string suffix = "") const;
     /** @} */
