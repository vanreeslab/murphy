#ifndef SRC_RK3_HPP
#define SRC_RK3_HPP

#include "core/macros.hpp"
#include "core/types.hpp"
#include "grid/field.hpp"
#include "grid/grid.hpp"
#include "tools/prof.hpp"
#include "rkfunctor.hpp"

/**
 * @brief provides an implementation of a RK3 -TVD using two registers
 * 
 * For more detail, cfr
 *      Total Variation Diminishing Runge-Kutta Schemes, Gottlieb and Shu, 1998
 *      Strong Stability-Preserving High-Order Time Discretization Methods, Gottlieb et al., 2001
 * 
 */
class RK3_TVD {
<<<<<<< HEAD
    real_t cfl_max_ = 1.0;

    m_ptr<Grid>      grid_    = nullptr;
    m_ptr<Field>     field_u_ = nullptr;
    m_ptr<RKFunctor> f_       = nullptr;
    m_ptr<Prof>      prof_    = nullptr;
=======
    Grid*       grid_    = nullptr;
    Field*      field_u_ = nullptr;
    RKFunctor*  f_       = nullptr;
    Prof*       prof_    = nullptr;
>>>>>>> 9fcbb74b

    Field* field_y1_ = nullptr;
    Field* field_y2_ = nullptr;

   public:
<<<<<<< HEAD
    explicit RK3_TVD(m_ptr<Grid> grid, m_ptr<Field> state, m_ptr<RKFunctor> f, m_ptr<Prof> prof, const real_t cfl_max = 1.0);
=======
    explicit RK3_TVD(Grid*  grid, Field*  state, RKFunctor*  f, Prof*  prof);
>>>>>>> 9fcbb74b
    virtual ~RK3_TVD();

    void DoDt(const real_t dt, real_t* time);

    real_t ComputeDt(const RKFunctor*  rhs, const Field*  velocity) const;
};
#endif<|MERGE_RESOLUTION|>--- conflicted
+++ resolved
@@ -17,33 +17,21 @@
  * 
  */
 class RK3_TVD {
-<<<<<<< HEAD
-    real_t cfl_max_ = 1.0;
-
-    m_ptr<Grid>      grid_    = nullptr;
-    m_ptr<Field>     field_u_ = nullptr;
-    m_ptr<RKFunctor> f_       = nullptr;
-    m_ptr<Prof>      prof_    = nullptr;
-=======
-    Grid*       grid_    = nullptr;
-    Field*      field_u_ = nullptr;
-    RKFunctor*  f_       = nullptr;
-    Prof*       prof_    = nullptr;
->>>>>>> 9fcbb74b
+    real_t     cfl_max_ = 1.0;
+    Grid*      grid_    = nullptr;
+    Field*     field_u_ = nullptr;
+    RKFunctor* f_       = nullptr;
+    Prof*      prof_    = nullptr;
 
     Field* field_y1_ = nullptr;
     Field* field_y2_ = nullptr;
 
    public:
-<<<<<<< HEAD
-    explicit RK3_TVD(m_ptr<Grid> grid, m_ptr<Field> state, m_ptr<RKFunctor> f, m_ptr<Prof> prof, const real_t cfl_max = 1.0);
-=======
-    explicit RK3_TVD(Grid*  grid, Field*  state, RKFunctor*  f, Prof*  prof);
->>>>>>> 9fcbb74b
+    explicit RK3_TVD(Grid* grid, Field* state, RKFunctor* f, Prof* prof, const real_t cfl_max = 1.0);
     virtual ~RK3_TVD();
 
     void DoDt(const real_t dt, real_t* time);
 
-    real_t ComputeDt(const RKFunctor*  rhs, const Field*  velocity) const;
+    real_t ComputeDt(const RKFunctor* rhs, const Field* velocity) const;
 };
 #endif