--- conflicted
+++ resolved
@@ -72,12 +72,11 @@
     //             const MemSpan* span_src, ConstMemData* data_src,
     //             const MemSpan* span_trg, MPI_Aint disp_trg, rank_t trg_rank, MPI_Win win) const;
 
-<<<<<<< HEAD
     real_t Criterion(/* source */ const MemSpan* span_src, const ConstMemData* data,
                      /* target */ const MemSpan* span_detail) const;
     void   Details(/* source */ const MemSpan* span_src, const ConstMemData* data,
                  /* target */ const MemSpan* span_detail, const MemData* detail, const real_t tol,
-                 /* output*/ real_t* details_max) const;
+                 /* output*/ real_t details_maxmin[2]) const;
     void   SmoothOnMask(/* source */ const MemSpan* span_src,
                       /* target */ const MemSpan* span_trg, const MemData* data,
                       /* detail */ const MemSpan* detail_block, const MemData* detail_mask) const;
@@ -85,20 +84,6 @@
                           /* target */ const MemSpan* span_trg, const MemData* data) const;
     void   StoreDetails(/* source */ const MemSpan* span_src, const ConstMemData* data,
                       /* target */ const MemSpan* block_detail, const MemData* detail) const;
-=======
-    real_t Criterion(/* source */ const MemLayout* const  block_src, const const_data_ptr& data,
-                     /* target */ const MemLayout* const  detail_block) const;
-    void   Details(/* source */ const MemLayout* const  block_src, const const_data_ptr& data,
-                 /* target */ const MemLayout* const  detail_block, const data_ptr& detail, const real_t tol,
-                 /* output*/ real_t details_max[2]) const;
-    void   SmoothOnMask(/* source */ const MemLayout* const  block_src,
-                      /* target */ const MemLayout* const  block_trg, const data_ptr& data,
-                      /* detail */ const MemLayout* const  detail_block, const data_ptr& detail_mask) const;
-    void   OverwriteDetails(/* source */ const MemLayout* const  block_src,
-                          /* target */ const MemLayout* const  block_trg, const data_ptr& data) const;
-    void   StoreDetails(/* source */ const MemLayout* const  block_src, const const_data_ptr& data,
-                           /* target */ const MemLayout* const  block_detail, const data_ptr& detail) const;
->>>>>>> d2db98ce
     /** @} */
 
     //==========================================================================
@@ -116,7 +101,7 @@
     virtual void Coarsen_(const InterpCtx* const ctx) const                           = 0;
     virtual void RefineZeroDetails_(const InterpCtx* const ctx) const                 = 0;
     virtual void OverwriteDetailsDualLifting_(const InterpCtx* const ctx) const       = 0;
-    virtual void Detail_(const InterpCtx* const ctx, real_t* const details_max) const = 0;
+    virtual void Detail_(const InterpCtx* const ctx, real_t details_max[2]) const = 0;
     virtual void Smooth_(const InterpCtx* const ctx) const                            = 0;
     // virtual void Clear_(const InterpCtx* ctx) const                             = 0;
 
@@ -391,29 +376,6 @@
     /** @} */
 
     //-------------------------------------------------------------------------
-<<<<<<< HEAD
-=======
-   protected:
-    /**
-     * @name Interpolation functions, to be implemented
-     * @{
-     */
-    virtual void DoMagic_(const level_t dlvl, const bool force_copy, const lid_t shift[3], const MemLayout* block_src, const_data_ptr data_src, const MemLayout* block_trg, data_ptr data_trg, const real_t alpha, const_data_ptr data_cst) const;
-
-    virtual void Coarsen_(const interp_ctx_t* const ctx) const                     = 0;
-    virtual void RefineZeroDetails_(const interp_ctx_t* const ctx) const           = 0;
-    virtual void OverwriteDetailsDualLifting_(const interp_ctx_t* const ctx) const = 0;
-    // virtual void Scaling_(const interp_ctx_t* const  ctx) const                                                   = 0;
-    virtual void Detail_(const interp_ctx_t* const ctx, real_t details[2]) const                          = 0;
-    virtual void ForwardWaveletTransform_(const interp_ctx_t* const ctx, real_t* const details_max) const = 0;
-    virtual void Smooth_(const interp_ctx_t* const ctx) const                                             = 0;
-    virtual void Clear_(const interp_ctx_t* const ctx) const                                              = 0;
-    // virtual void WriteDetail_(const interp_ctx_t*  ctx) const                                     = 0;
-    /** @} */
-
-    // defined function -- might be overriden
-    virtual void Copy_(const level_t dlvl, const interp_ctx_t* ctx) const;
->>>>>>> d2db98ce
 };
 
 #endif  // SRC_WAVELET_HPP_