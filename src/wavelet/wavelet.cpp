--- conflicted
+++ resolved
@@ -217,17 +217,12 @@
                           /* target */ const MemSpan* span_detail) const {
     //-------------------------------------------------------------------------
     // get the detail coefficients
-<<<<<<< HEAD
     MemData detail_data(nullptr);
-    real_t  details_max = 0.0;
-    Details(span_src, data, span_detail, &detail_data, 0.0, &details_max);
-=======
-    real_t details[2] = {0.0,0.0};
-    Details(block_src, data, detail_block, nullptr, 0.0, details);
->>>>>>> d2db98ce
+    real_t  details_maxmin[2] = {0.0, 0.0};
+    Details(span_src, data, span_detail, &detail_data, 0.0, details_maxmin);
 
     // return the max
-    return details[0];
+    return details_maxmin[0];
     //-------------------------------------------------------------------------
 }
 
@@ -319,18 +314,12 @@
  * @param tol if > 0, used to decide wether a detail must be stored cfr @ref Detail_ for storing policy
  * @param details_max the max of the infinite norm on the details
  */
-<<<<<<< HEAD
 void Wavelet::Details(/* source */ const MemSpan* span_src, const ConstMemData* data,
                       /* target */ const MemSpan* span_detail, const MemData* detail, const real_t tol,
-                      /* output*/ real_t* details_max) const {
-=======
-void Wavelet::Details(/* source */ const MemLayout* const  block_src, const const_data_ptr& data,
-                      /* target */ const MemLayout* const  detail_block, const data_ptr& detail, const real_t tol,
-                      /* output*/ real_t  details_max[2]) const {
->>>>>>> d2db98ce
+                      /* output*/ real_t details_maxmin[2]) const {
     //-------------------------------------------------------------------------
     InterpCtx ctx(tol, span_src, data, span_detail, detail);
-    Detail_(&ctx, details_max);
+    Detail_(&ctx, details_maxmin);
 
     // get memory details
     //     InterpCtx ctx;
@@ -407,19 +396,14 @@
     //-------------------------------------------------------------------------
     //.........................................................................
     // get the details
-<<<<<<< HEAD
-    real_t to_trash = 0.0;
+    real_t             to_trash[2] = {0.0, 0.0};
     const ConstMemData data_src(*data);
-    Details(span_src, &data_src, detail_block, detail_mask, -1.0, &to_trash);
+    Details(span_src, &data_src, detail_block, detail_mask, -1.0, to_trash);
 
     // smooth based on the mask newly computed
     const ConstMemData mask(*detail_mask);
-    InterpCtx ctx(0.0, detail_block, &mask, span_trg, data);
+    InterpCtx          ctx(0.0, detail_block, &mask, span_trg, data);
     Smooth_(&ctx);
-=======
-    real_t trash[2] = {0.0, 0.0};
-    Details(block_src, data, detail_block, detail_mask, -1.0, trash);
->>>>>>> d2db98ce
 
     //.........................................................................
     // smooth them
@@ -505,11 +489,10 @@
                            /* target */ const MemSpan* span_detail, const MemData* detail) const {
     //-------------------------------------------------------------------------
     // compute
-<<<<<<< HEAD
-    const real_t alpha    = std::numeric_limits<real_t>::max();
-    real_t       to_trash = 0.0;  // -> will be discarded
+    const real_t alpha       = std::numeric_limits<real_t>::max();
+    real_t       to_trash[2] = {0.0, 0.0};  // -> will be discarded
     InterpCtx    ctx(alpha, span_src, data, span_detail, detail);
-    Detail_(&ctx, &to_trash);
+    Detail_(&ctx, to_trash);
 
     //     // get memory details
     // //     InterpCtx ctx;
@@ -541,9 +524,5 @@
     //     // compute
     //     real_t detail_max = 0.0;  // -> will be discarded
     //     Detail_(&ctx, &detail_max);
-=======
-    real_t detail_max[2] = {0.0, 0.0};  // -> will be discarded
-    Detail_(&ctx, detail_max);
->>>>>>> d2db98ce
     //-------------------------------------------------------------------------
 }