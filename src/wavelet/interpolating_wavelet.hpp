--- conflicted
+++ resolved
@@ -512,14 +512,7 @@
      * @param ctx the interpolation context
      * @param details_max the maximum of the local detail coefficients
      */
-<<<<<<< HEAD
-    void Detail_(const InterpCtx* const ctx, real_t* const details_max) const override {
-        m_assert(details_max[0] == 0.0, "the value must be 0.0");
-=======
-    void Detail_(const interp_ctx_t* const ctx, real_t details[2]) const override {
-        // m_assert(details_max[0] == 0.0, "the value must be 0.0");
-        // m_assert(details_max[1] == 0.0, "the value must be 0.0");
->>>>>>> d2db98ce
+    void Detail_(const InterpCtx* const ctx, real_t details[2]) const override {
         //-------------------------------------------------------------------------
         constexpr short_t   ha_lim = len_ha_<TN, TNT> / 2;
         constexpr short_t   ga_lim = len_ga_<TN, TNT> / 2;
@@ -533,15 +526,6 @@
         real_t* const tdata         = (store) ? (ctx->tdata->ptr(0, 0, 0)) : (&temp);
         // real_t* const tdata         = (store) ? (ctx->tdata.Write()) : (&temp);
 
-<<<<<<< HEAD
-        // m_log("store? %d, store on mask? %d", store, store_on_mask);
-        // m_log("computing details using %d %d %d to %d %d %d", ctx->sspan->start[0], ctx->sspan->start[1], ctx->sspan->start[2],
-        //       ctx->sspan->end[0], ctx->sspan->end[1], ctx->sspan->end[2]);
-        // m_log("and computing details from %d %d %d to %d %d %d", ctx->tspan->start[0], ctx->tspan->start[1], ctx->tspan->start[2],
-        //       ctx->trgend[0], ctx->trgend[1], ctx->trgend[2]);
-
-=======
->>>>>>> d2db98ce
         // get the source pointer
         // const real_t* const sdata = ctx->sdata.Read();
         const ConstMemData sdata = ctx->sdata[0];
