--- conflicted
+++ resolved
@@ -30,15 +30,9 @@
     return reinterpret_cast<T*>(sc_array_index_int(array, id));
 };
 
-<<<<<<< HEAD
-inline static level_t p4est_MaxLocalLevel(const p8est_t* forest) {
-    //---------------------------------------------------------------------
-    level_t l_max_level = 0;
-=======
 inline static char p4est_MaxLocalLevel(const p8est_t* forest) {
     //--------------------------------------------------------------------------
     char l_max_level = 0;
->>>>>>> 124130ab
     for (p4est_topidx_t it = forest->first_local_tree; it <= forest->last_local_tree; it++) {
         // get the current tree
         p8est_tree_t* ctree = p8est_tree_array_index(forest->trees, it);
@@ -108,155 +102,6 @@
 /**
  * @brief gets the Block of type B stored as a user_data of the p4est quadrant
  */
-<<<<<<< HEAD
-inline static void p4est_GetNeighbor(/* p4est arguments */ p8est_t* forest, p8est_connectivity_t* connect, p8est_ghost_t* ghost, p8est_mesh_t* mesh,
-                                     /* looking for */ const p4est_topidx_t tree_id, const p4est_locidx_t local_id, const iface_t ibidule,
-                                     /* result */ std::list<qdrt_t*>* ngh_list, std::list<iblock_t>* id_list, std::list<rank_t>* rank_list) {
-    //---------------------------------------------------------------------
-    // clear the lists
-    ngh_list->clear();
-    id_list->clear();
-    rank_list->clear();
-
-    // get me as quad
-    p8est_tree_t*     my_tree = p8est_tree_array_index(forest->trees, tree_id);
-    p8est_quadrant_t* quad    = p8est_quadrant_array_index(&my_tree->quadrants, local_id);
-
-    rank_t my_rank;
-    MPI_Comm_rank(MPI_COMM_WORLD, &my_rank);
-
-    //................................................
-    // we always try first the good old way and correct afterwards if needed
-    // temporary sc array used to get the ghosts
-    sc_array_t* ngh_quad = sc_array_new(sizeof(p8est_quadrant_t*));  // points to the quad
-    sc_array_t* ngh_qid  = sc_array_new(sizeof(int));                // give the ID of the quad or ghost
-    sc_array_t* ngh_enc  = sc_array_new(sizeof(int));                // get the status
-
-    // get the ghost
-    p4est_locidx_t cum_id = my_tree->quadrants_offset + local_id;
-    p8est_mesh_get_neighbors(forest, ghost, mesh, cum_id, ibidule, ngh_quad, ngh_enc, ngh_qid);
-
-    // add them to the list
-    for (iblock_t ib = 0; ib < ngh_quad->elem_count; ++ib) {
-        m_assert(ngh_qid->elem_count == ngh_quad->elem_count, "the counters = %ld and %ld must be =", ngh_qid->elem_count, ngh_quad->elem_count);
-        m_assert(ngh_enc->elem_count == ngh_quad->elem_count, "the counters = %ld and %ld must be =", ngh_enc->elem_count, ngh_quad->elem_count);
-        m_verb("ngh_qid = %ld, ngh_enc = %ld, ngh_quad = %ld", ngh_qid->elem_count, ngh_quad->elem_count, ngh_enc->elem_count);
-        // p8est_quadrant_t* ngh = p8est_quadrant_array_index(ngh_quad, ib);
-
-        p8est_quadrant_t* ngh = p4est_GetElement<p8est_quadrant_t*>(ngh_quad, ib);
-        ngh_list->push_back(ngh);
-
-        // find out the rank, if not ghost, myself, if ghost, take the piggy number
-        const int  status  = p4est_GetElement<int>(ngh_enc, ib);
-        const bool isghost = (status < 0);
-        m_verb("block %d searching for ghost #%d: status = %d", cum_id, ibidule, status);
-
-        if (!isghost) {
-            m_verb("pushing to list: rank %d", my_rank);
-            rank_list->push_back(my_rank);
-            // if it's a local block, we trust the id
-            int ngh_block_id = p4est_GetElement<int>(ngh_qid, ib);
-            m_assert(ngh_block_id < std::numeric_limits<iblock_t>::max(), "the id %d must be smaller than the limit %d ", ngh_block_id, std::numeric_limits<iblock_t>::max());
-            id_list->push_back(ngh_block_id);
-        } else {
-            m_verb("found block at level %d, local num = %d and tree %d", ngh->level, ngh->p.piggy3.local_num, ngh->p.piggy3.which_tree);
-            const int ngh_rank = p8est_quadrant_find_owner(forest, ngh->p.piggy3.which_tree, -1, ngh);
-            m_verb("pushing to list: rank %d", ngh_rank);
-            rank_list->push_back(ngh_rank);
-
-            // if it's a ghost we use the piggy3 id instead (they don't match, no clue why)
-            int ngh_block_id = ngh->p.piggy3.local_num;  // p4est_GetElement<int>(ngh_qid, ib);
-            m_assert(ngh_block_id < std::numeric_limits<iblock_t>::max(), "the id %d must be smaller than the limit %d ", ngh_block_id, std::numeric_limits<iblock_t>::max());
-            id_list->push_back(ngh_block_id);
-        }
-    }
-    // if it's a corner, do an extra check with the new method
-    if (ibidule >= 18) {
-        // we are looking for a corner
-        // initialize the arrays
-        sc_array_t* treeid_list    = sc_array_new(sizeof(p4est_topidx_t));
-        sc_array_t* surrogate_list = sc_array_new(sizeof(p8est_quadrant_t));
-        sc_array_t* exist_arr      = sc_array_new(sizeof(int));
-        sc_array_t* rank_arr       = sc_array_new(sizeof(int));
-        sc_array_t* quad_arr       = sc_array_new(sizeof(p8est_quadrant_t));
-
-        // get the surrogate block
-        const iface_t corner_id = ibidule - 18;
-        p8est_quadrant_corner_neighbor_extra(quad, tree_id, corner_id, surrogate_list, treeid_list, NULL, connect);
-
-        // for each surrogate block
-        for (sid_t is = 0; is < surrogate_list->elem_count; is++) {
-            // get the quad and the tree info
-            p8est_quadrant_t* quad_2_find = p4est_GetPointer<p8est_quadrant_t>(surrogate_list, is);
-            p4est_topidx_t    tree_2_find = p4est_GetElement<p4est_topidx_t>(treeid_list, is);
-
-            // reset the lists
-            sc_array_reset(exist_arr);
-            sc_array_reset(rank_arr);
-            sc_array_reset(quad_arr);
-
-            // actually search for it
-            int is_valid = p8est_quadrant_exists(forest, ghost, tree_2_find, quad_2_find, exist_arr, rank_arr, quad_arr);
-            m_assert(quad_arr->elem_count == 1, "there is %ld quad matching the needed one", quad_arr->elem_count);
-            m_verb("the quadrant found is valid? %d", is_valid);  // i don't understand this value....
-            m_verb("we have %ld elements in the exist vector", exist_arr->elem_count);
-
-            // store the quadrant and the rank -> use the piggy3 to get the correct quad
-            p8est_quadrant_t* quad_piggy   = p4est_GetPointer<p8est_quadrant_t>(quad_arr, 0);
-            p4est_topidx_t    rank_to_push = p4est_GetElement<int>(rank_arr, 0);
-            if (is_valid && rank_to_push == my_rank) {
-                // we are not ghost use the piggy3 to recover the real quad
-                m_verb("piggy3: tree id = %d, local_num = %d", quad_piggy->p.piggy3.which_tree, quad_piggy->p.piggy3.local_num);
-                p8est_tree_t*     tree_to_push = p8est_tree_array_index(forest->trees, quad_piggy->p.piggy3.which_tree);
-                p8est_quadrant_t* quad_to_push = p8est_quadrant_array_index(&tree_to_push->quadrants, quad_piggy->p.piggy3.local_num);
-
-                if (ngh_quad->elem_count > 0) {
-                    m_assert(quad_to_push == ngh_list->back(), "the quad should be the same...: %p vs %p", quad_to_push, ngh_list->back());
-                } else {
-                    ngh_list->push_back(quad_to_push);
-                    rank_list->push_back(rank_to_push);
-
-                    // get the cummulative ID
-                    int ngh_block_id = quad_piggy->p.piggy3.local_num;
-                    m_assert(ngh_block_id < std::numeric_limits<iblock_t>::max(), "the id %d must be smaller than the limit %d ", ngh_block_id, std::numeric_limits<iblock_t>::max());
-                    id_list->push_back(ngh_block_id);
-                }
-
-                m_verb("pushing to list: adress: %p  and rank %d", quad_to_push, rank_to_push);
-            } else if (is_valid) {
-                // we are a ghost, we can push the piggy quad
-                // search for the quad in the ghost then
-                p8est_tree_t*     tree_to_push  = p8est_tree_array_index(forest->trees, quad_piggy->p.piggy3.which_tree);
-                bidx_t           ghost_offset  = p8est_ghost_bsearch(ghost, rank_to_push, quad_piggy->p.which_tree, quad_piggy);
-                p8est_quadrant_t* ghost_to_push = p8est_quadrant_array_index(&ghost->ghosts, ghost_offset);
-
-                if (ngh_quad->elem_count > 0) {
-                    m_assert(ghost_to_push == ngh_list->back(), "the quad should be the same...: %p vs %p, piggy 3 = %d %d vs %d %d", quad_piggy, ngh_list->back(),
-                             ghost_to_push->p.piggy3.which_tree, ghost_to_push->p.piggy3.local_num, ngh_list->back()->p.piggy3.which_tree, ngh_list->back()->p.piggy3.local_num);
-                } else {
-                    ngh_list->push_back(ghost_to_push);
-                    rank_list->push_back(rank_to_push);
-                    // get the cummulative ID
-                    int ngh_block_id = ghost_to_push->p.piggy3.local_num;
-                    m_assert(ngh_block_id < std::numeric_limits<iblock_t>::max(), "the id %d must be smaller than the limit %d ", ngh_block_id, std::numeric_limits<iblock_t>::max());
-                    id_list->push_back(ngh_block_id);
-                }
-            }
-        }
-
-        // kill the arrays
-        sc_array_destroy(surrogate_list);
-        sc_array_destroy(treeid_list);
-        sc_array_destroy(exist_arr);
-        sc_array_destroy(rank_arr);
-        sc_array_destroy(quad_arr);
-    }
-
-    // destroy the arrays
-    sc_array_destroy(ngh_quad);
-    sc_array_destroy(ngh_qid);
-    sc_array_destroy(ngh_enc);
-=======
 template <typename B>
 B* p4est_GetBlock(const qdrt_t* quad) {
     //-------------------------------------------------------------------------------
@@ -266,7 +111,6 @@
     return block;
     //-------------------------------------------------------------------------------
 }
->>>>>>> 124130ab
 
 /**
  * @brief sets the Block of type B stored as a user_data of the p4est quadrant
