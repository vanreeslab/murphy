CXX = mpic++
CC = mpicc

# override OPTS += -DWAVELET_N=2 -DWAVELET_NT=2 -DBLOCK_GS=2

<<<<<<< HEAD
CXXFLAGS := -O3 -g -ggdb -fopenmp
            -Rpass-analysis=\
            #-fsanitize=undefined -fsanitize=address -fno-omit-frame-pointer -fno-optimize-sibling-calls

=======
CXXFLAGS := -O3 -g -glldb -fopenmp\
            #-fsanitize=undefined -fsanitize=address -fno-omit-frame-pointer -fno-optimize-sibling-calls

#CXXFLAGS := -Og -g -glldb -fopenmp -DLOG_ALLRANKS -Wall -Wextra -Wno-ignored-qualifiers -Wcast-align
#CXXFLAGS := -g -O3 -fopenmp -DCOLOR_PROF\
#            -Wall -Wextra -Wno-ignored-qualifiers -Wcast-align\
#            -ftree-vectorize -fsave-optimization-record

>>>>>>> 56b092f0
LDFLAGS := -fopenmp -lstdc++ -lm\
           #-fsanitize=undefined -fsanitize=address

HDF5_INC = /usr/local/hdf5/include
HDF5_LIB = /usr/local/hdf5/lib

P4EST_INC := /soft/p4est-github/include
P4EST_LIB := /soft/p4est-github/lib<|MERGE_RESOLUTION|>--- conflicted
+++ resolved
@@ -3,21 +3,10 @@
 
 # override OPTS += -DWAVELET_N=2 -DWAVELET_NT=2 -DBLOCK_GS=2
 
-<<<<<<< HEAD
 CXXFLAGS := -O3 -g -ggdb -fopenmp
-            -Rpass-analysis=\
+            #-Rpass-analysis=loop-vectorize\
             #-fsanitize=undefined -fsanitize=address -fno-omit-frame-pointer -fno-optimize-sibling-calls
 
-=======
-CXXFLAGS := -O3 -g -glldb -fopenmp\
-            #-fsanitize=undefined -fsanitize=address -fno-omit-frame-pointer -fno-optimize-sibling-calls
-
-#CXXFLAGS := -Og -g -glldb -fopenmp -DLOG_ALLRANKS -Wall -Wextra -Wno-ignored-qualifiers -Wcast-align
-#CXXFLAGS := -g -O3 -fopenmp -DCOLOR_PROF\
-#            -Wall -Wextra -Wno-ignored-qualifiers -Wcast-align\
-#            -ftree-vectorize -fsave-optimization-record
-
->>>>>>> 56b092f0
 LDFLAGS := -fopenmp -lstdc++ -lm\
            #-fsanitize=undefined -fsanitize=address
 
